package com.google.maps.android.heatmaps;

import android.graphics.Bitmap;
import android.graphics.Color;
import android.support.v4.util.LongSparseArray;

import com.google.android.gms.maps.model.LatLng;
import com.google.android.gms.maps.model.Tile;
import com.google.android.gms.maps.model.TileProvider;
import com.google.maps.android.geometry.Bounds;
import com.google.maps.android.geometry.Point;
import com.google.maps.android.quadtree.PointQuadTree;

import java.io.ByteArrayOutputStream;
import java.util.ArrayList;
import java.util.Collection;
import java.util.Iterator;

/**
 * Tile provider that creates heatmap tiles.
 */
public class HeatmapTileProvider implements TileProvider {

    /**
     * Default radius for convolution
     */
    public static final int DEFAULT_RADIUS = 20;

    /**
     * Default opacity of heatmap overlay
     */
    public static final double DEFAULT_OPACITY = 0.7;

    /**
     * Colors for default gradient.
     * Array of colors, represented by ints.
     */
    public static final int[] DEFAULT_GRADIENT_COLORS = {
            Color.rgb(102, 225, 0),
            Color.rgb(255, 0, 0)
    };

    /**
     * Starting fractions for default gradient.
     * This defines which percentages the above colors represent.
     * These should be a sorted array of floats in the interval [0, 1].
     */
    public static final float[] DEFAULT_GRADIENT_START_POINTS = {
            0.2f, 1f
    };

    /**
     * Default gradient for heatmap.
     */
<<<<<<< HEAD
    public static final Gradient DEFAULT_GRADIENT = new Gradient(DEFAULT_GRADIENT_COLORS, DEFAULT_GRADIENT_START_POINTS);
=======
    public static final Gradient DEFAULT_GRADIENT = new Gradient(DEFAULT_GRADIENT_COLOURS,
            DEFAULT_GRADIENT_START_POINTS);

    /**
     * Tile dimension. Package access - WeightedLatLng
     */
    static final int TILE_DIM = 512;

    /**
     * For use in getBounds.
     * Sigma is used to ensure search is inclusive of upper bounds (eg if a point is on exactly the
     * upper bound, it should be returned)
     * Package access for tests
     */
    static double sigma = 0.0000001;

    /**
     * Assumed screen size
     */
    private static final int SCREEN_SIZE = 1280;
>>>>>>> 3babbb30

    /**
     * Default (and minimum possible) minimum zoom level at which to calculate maximum intensities
     */
    private static final int DEFAULT_MIN_ZOOM = 5;

    /**
     * Default (and maximum possible) maximum zoom level at which to calculate maximum intensities
     */
    private static final int DEFAULT_MAX_ZOOM = 11;

    /**
     * Maximum zoom level possible on a map.
     */
    private static final int MAX_ZOOM_LEVEL = 22;

    /**
     * Minimum radius value.
     */
    private static final int MIN_RADIUS = 10;

    /**
     * Maximum radius value.
     */
    private static final int MAX_RADIUS = 50;

    /**
     * Blank tile
     */
    private static final Tile mBlankTile = TileProvider.NO_TILE;

    /**
     * Quad tree of all the points to display in the heatmap
     */
    private PointQuadTree mTree;

    /**
     * Collection of all the data.
     */
    private Collection<WeightedLatLng> mData;

    /**
     * Bounds of the quad tree
     */
    private Bounds mBounds;

    /**
     * Heatmap point radius.
     */
    private int mRadius;

    /**
     * Gradient of the color map
     */
    private Gradient mGradient;

    /**
     * Color map to use to color tiles
     */
    private int[] mColorMap;

    /**
     * Kernel to use for convolution
     */
    private double[] mKernel;

    /**
     * Opacity of the overall heatmap overlay (0...1)
     */
    private double mOpacity;

    /**
     * Maximum intensity estimates for heatmap
     */
    private double[] mMaxIntensity;

    /**
     * Builder class for the HeatmapTileProvider.
     */
    public static class Builder {
        // Required parameters - not final, as there are 2 ways to set it
        private Collection<WeightedLatLng> data;

        // Optional, initialised to default values
        private int radius = DEFAULT_RADIUS;
        private Gradient gradient = DEFAULT_GRADIENT;
        private double opacity = DEFAULT_OPACITY;

        /**
         * Constructor for builder.
         * No required parameters here, but user must call either data() or weightedData().
         */
        public Builder() {
        }

        /**
         * Setter for data in builder. Must call this or weightedData
         *
         * @param val Collection of LatLngs to put into quadtree.
         *            Should be non-empty.
         * @return updated builder object
         */
        public Builder data(Collection<LatLng> val) {
            return weightedData(wrapData(val));
        }

        /**
         * Setter for data in builder. Must call this or data
         *
         * @param val Collection of WeightedLatLngs to put into quadtree.
         *            Should be non-empty.
         * @return updated builder object
         */
        public Builder weightedData(Collection<WeightedLatLng> val) {
            this.data = val;

            // Check that points is non empty
            if (this.data.isEmpty()) {
                throw new IllegalArgumentException("No input points.");
            }
            return this;
        }

        /**
         * Setter for radius in builder
         *
         * @param val Radius of convolution to use, in terms of pixels.
         *            Must be within minimum and maximum values of 10 to 50 inclusive.
         * @return updated builder object
         */
        public Builder radius(int val) {
            radius = val;
            // Check that radius is within bounds.
            if (radius < MIN_RADIUS || radius > MAX_RADIUS) {
                throw new IllegalArgumentException("Radius not within bounds.");
            }
            return this;
        }

        /**
         * Setter for gradient in builder
         *
         * @param val Gradient to color heatmap with.
         * @return updated builder object
         */
        public Builder gradient(Gradient val) {
            gradient = val;
            return this;
        }

        /**
         * Setter for opacity in builder
         *
         * @param val Opacity of the entire heatmap in range [0, 1]
         * @return updated builder object
         */
        public Builder opacity(double val) {
            opacity = val;
            // Check that opacity is in range
            if (opacity < 0 || opacity > 1) {
                throw new IllegalArgumentException("Opacity must be in range [0, 1]");
            }
            return this;
        }

        /**
         * Call when all desired options have been set.
         * Note: you must set data using data or weightedData before this!
         *
         * @return HeatmapTileProvider created with desired options.
         */
        public HeatmapTileProvider build() {
            // Check if data or weightedData has been called
            if (data == null) {
                throw new IllegalStateException("No input data: you must use either .data or " +
                        ".weightedData before building");
            }

            return new HeatmapTileProvider(this);
        }
    }

    private HeatmapTileProvider(Builder builder) {
        // Get parameters from builder
        mData = builder.data;

        mRadius = builder.radius;
        mGradient = builder.gradient;
        mOpacity = builder.opacity;

        // Compute kernel density function (sigma = 1/3rd of radius)
        mKernel = generateKernel(mRadius, mRadius / 3.0);

        // Generate color map
        setGradient(mGradient);

        // Set the data
        setWeightedData(mData);
    }

    /**
     * Changes the dataset the heatmap is portraying. Weighted.
     *
     * @param data Data set of points to use in the heatmap, as LatLngs.
     *             Note: Editing data without calling setWeightedData again will potentially cause
     *             problems (it is used in calculate max intensity values, which are recalculated
     *             upon changing radius). Either pass in a copy if you want to edit the data
     *             set without changing the data displayed in the heatmap, or call setWeightedData
     *             again afterwards.
     */
    public void setWeightedData(Collection<WeightedLatLng> data) {
        // Change point set
        mData = data;

        // Check point set is OK
        if (mData.isEmpty()) {
            throw new IllegalArgumentException("No input points.");
        }

        // Because quadtree bounds are final once the quadtree is created, we cannot add
        // points outside of those bounds to the quadtree after creation.
        // As quadtree creation is actually quite lightweight/fast as compared to other functions
        // called in heatmap creation, re-creating the quadtree is an acceptable solution here.

        // Make the quad tree
        mBounds = getBounds(mData);

        mTree = new PointQuadTree(mBounds);

        // Add points to quad tree
        for (WeightedLatLng l : mData) {
            mTree.add(l);
        }

        // Calculate reasonable maximum intensity for color scale (user can also specify)
        // Get max intensities
        mMaxIntensity = getMaxIntensities(mRadius);
    }

    /**
     * Changes the dataset the heatmap is portraying. Unweighted.
     *
     * @param data Data set of points to use in the heatmap, as LatLngs.
     */

    public void setData(Collection<LatLng> data) {
        // Turn them into WeightedLatLngs and delegate.
        setWeightedData(wrapData(data));
    }

    /**
     * Helper function - wraps LatLngs into WeightedLatLngs.
     *
     * @param data Data to wrap (LatLng)
     * @return Data, in WeightedLatLng form
     */
    private static Collection<WeightedLatLng> wrapData(Collection<LatLng> data) {
        // Use an ArrayList as it is a nice collection
        ArrayList<WeightedLatLng> weightedData = new ArrayList<WeightedLatLng>();

        for (LatLng l : data) {
            weightedData.add(new WeightedLatLng(l));
        }

        return weightedData;
    }

    /**
     * Creates tile.
     *
     * @param x    X coordinate of tile.
     * @param y    Y coordinate of tile.
     * @param zoom Zoom level.
     * @return image in Tile format
     */
    public Tile getTile(int x, int y, int zoom) {
        // Convert tile coordinates and zoom into Point/Bounds format
        // Know that at zoom level 0, there is one tile: (0, 0) (arbitrary width 512)
        // Each zoom level multiplies number of tiles by 2
        // Width of the world = 512 (Spherical Mercator Projection)
        // x = [0, 512) [-180, 180)

        //basically arbitrarily chosen scale (based off the demo)
        double worldWidth = TILE_DIM;

        // calculate width of one tile, given there are 2 ^ zoom tiles in that zoom level
        double tileWidth = worldWidth / Math.pow(2, zoom);

        // how much padding to include in search
        // Maths: padding = tileWidth * mRadius / TILE_DIM = TILE_DIM /(2^zoom) * mRadius / TILE_DIM
        double padding = mRadius / Math.pow(2, zoom);

        // padded tile width
        double tileWidthPadded = tileWidth + 2 * padding;

        // padded bucket width
        double bucketWidth = tileWidthPadded / (TILE_DIM + mRadius * 2);

        // Make bounds: minX, maxX, minY, maxY
        // Sigma because search is non inclusive
        double minX = x * tileWidth - padding;
        double maxX = (x + 1) * tileWidth + padding + sigma;
        double minY = y * tileWidth - padding;
        double maxY = (y + 1) * tileWidth + padding + sigma;

        // Deal with overlap across lat = 180
        // Need to make it wrap around both ways
        // However, maximum tile size is such that you wont ever have to deal with both, so
        // hence, the else
        // Note: Tile must remain square, so cant optimise by editing bounds
        double xOffset = 0;
        Collection<WeightedLatLng> wrappedPoints = new ArrayList<WeightedLatLng>();
        if (minX < 0) {
            // Need to consider "negative" points
            // (minX to 0) ->  (512+minX to 512) ie +512
            // add 512 to search bounds and subtract 512 from actual points
            Bounds overlapBounds = new Bounds(minX + worldWidth, worldWidth, minY, maxY);
            xOffset = -worldWidth;
            wrappedPoints = mTree.search(overlapBounds);
        } else if (maxX > worldWidth) {
            // Cant both be true as then tile covers whole world
            // Need to consider "overflow" points
            // (512 to maxX) -> (0 to maxX-512) ie -512
            // subtract 512 from search bounds and add 512 to actual points
            Bounds overlapBounds = new Bounds(0, maxX - worldWidth, minY, maxY);
            xOffset = worldWidth;
            wrappedPoints = mTree.search(overlapBounds);
        }

        // Main tile bounds to search
        Bounds tileBounds = new Bounds(minX, maxX, minY, maxY);

        // If outside of *padded* quadtree bounds, return blank tile
        // This is comparing our bounds to the padded bounds of all points in the quadtree
        Bounds paddedBounds = new Bounds(mBounds.minX - padding, mBounds.maxX + padding,
                mBounds.minY - padding, mBounds.maxY + padding);
        if (!tileBounds.intersects(paddedBounds)) {
            return mBlankTile;
        }

        // Search for all points within tile bounds
        Collection<WeightedLatLng> points = mTree.search(tileBounds);

        // If no points, return blank tile
        if (points.isEmpty()) {
            return mBlankTile;
        }

        // Quantize points
        double[][] intensity = new double[TILE_DIM + mRadius * 2][TILE_DIM + mRadius * 2];
        for (WeightedLatLng w : points) {
            Point p = w.getPoint();
            int bucketX = (int) ((p.x - minX) / bucketWidth);
            int bucketY = (int) ((p.y - minY) / bucketWidth);
            intensity[bucketX][bucketY] += w.getIntensity();
        }
        // Quantize wraparound points (taking xOffset into account)
        for (WeightedLatLng w : wrappedPoints) {
            Point p = w.getPoint();
            int bucketX = (int) ((p.x + xOffset - minX) / bucketWidth);
            int bucketY = (int) ((p.y - minY) / bucketWidth);
            intensity[bucketX][bucketY] += w.getIntensity();
        }

        // Convolve it ("smoothen" it out)
        double[][] convolved = convolve(intensity, mKernel);

        // Color it into a bitmap
        Bitmap bitmap = colorize(convolved, mColorMap, mMaxIntensity[zoom]);

        // Convert bitmap to tile and return
        return convertBitmap(bitmap);
    }

    /**
     * Setter for gradient/color map.
     * User should clear overlay's tile cache (using clearTileCache()) after calling this.
     *
     * @param gradient Gradient to set
     */
    public void setGradient(Gradient gradient) {
        mGradient = gradient;
        mColorMap = gradient.generateColorMap(mOpacity);
    }

    /**
     * Setter for radius.
     * User should clear overlay's tile cache (using clearTileCache()) after calling this.
     *
     * @param radius Radius to set
     */
    public void setRadius(int radius) {
        mRadius = radius;
        // need to recompute kernel
        mKernel = generateKernel(mRadius, mRadius / 3.0);
        // need to recalculate max intensity
        mMaxIntensity = getMaxIntensities(mRadius);
    }

    /**
     * Setter for opacity
     * User should clear overlay's tile cache (using clearTileCache()) after calling this.
     *
     * @param opacity opacity to set
     */
    public void setOpacity(double opacity) {
        mOpacity = opacity;
        // need to recompute kernel color map
        setGradient(mGradient);
    }

    /**
     * Gets array of maximum intensity values to use with the heatmap for each zoom level
     * This is the value that the highest color on the color map corresponds to
     *
     * @param radius radius of the heatmap
     * @return array of maximum intensities
     */
    private double[] getMaxIntensities(int radius) {
        // Can go from zoom level 3 to zoom level 22
        double[] maxIntensityArray = new double[MAX_ZOOM_LEVEL];

        // Calculate max intensity for each zoom level
        for (int i = DEFAULT_MIN_ZOOM; i < DEFAULT_MAX_ZOOM; i++) {
            // Each zoom level multiplies viewable size by 2
            maxIntensityArray[i] = getMaxValue(mData, mBounds, radius,
                    (int) (SCREEN_SIZE * Math.pow(2, i - 3)));
            if (i == DEFAULT_MIN_ZOOM) {
                for (int j = 0; j < i; j++) maxIntensityArray[j] = maxIntensityArray[i];
            }
        }
        for (int i = DEFAULT_MAX_ZOOM; i < MAX_ZOOM_LEVEL; i++) {
            maxIntensityArray[i] = maxIntensityArray[DEFAULT_MAX_ZOOM - 1];
        }

        return maxIntensityArray;
    }

    /**
     * helper function - convert a bitmap into a tile
     *
     * @param bitmap bitmap to convert into a tile
     * @return the tile
     */
    private static Tile convertBitmap(Bitmap bitmap) {
        // Convert it into byte array (required for tile creation)
        ByteArrayOutputStream stream = new ByteArrayOutputStream();
        bitmap.compress(Bitmap.CompressFormat.PNG, 100, stream);
        byte[] bitmapdata = stream.toByteArray();
        return new Tile(TILE_DIM, TILE_DIM, bitmapdata);
    }

    /** Utility functions below */

    /**
     * Helper function for quadtree creation
     *
     * @param points Collection of WeightedLatLng to calculate bounds for
     * @return Bounds that enclose the listed WeightedLatLng points
     */
    static Bounds getBounds(Collection<WeightedLatLng> points) {

        // Use an iterator, need to access any one point of the collection for starting bounds
        Iterator<WeightedLatLng> iter = points.iterator();

        WeightedLatLng first = iter.next();

        double minX = first.getPoint().x;
        double maxX = first.getPoint().x + sigma;
        double minY = first.getPoint().y;
        double maxY = first.getPoint().y + sigma;

        while (iter.hasNext()) {
            WeightedLatLng l = iter.next();
            double x = l.getPoint().x;
            double y = l.getPoint().y;
            // Extend bounds if necessary
            if (x < minX) minX = x;
            if (x + sigma > maxX) maxX = x + sigma;
            if (y < minY) minY = y;
            if (y + sigma > maxY) maxY = y + sigma;
        }

        return new Bounds(minX, maxX, minY, maxY);
    }

    /**
     * Generates 1D Gaussian kernel density function, as a double array of size radius * 2  + 1
     * Normalised with central value of 1.
     *
     * @param radius radius of the kernel
     * @param sigma  standard deviation of the Gaussian function
     * @return generated Gaussian kernel
     */
    static double[] generateKernel(int radius, double sigma) {
        double[] kernel = new double[radius * 2 + 1];
        for (int i = -radius; i <= radius; i++) {
            kernel[i + radius] = (Math.exp(-i * i / (2 * sigma * sigma)));
        }
        return kernel;
    }

    /**
     * Applies a 2D Gaussian convolution to the input grid, returning a 2D grid cropped of padding.
     *
     * @param grid   Raw input grid to convolve: dimension (dim + 2 * radius) x (dim + 2 * radius)
     *               ie dim * dim with padding of size radius
     * @param kernel Pre-computed Gaussian kernel of size radius * 2 + 1
     * @return the smoothened grid
     */
    static double[][] convolve(double[][] grid, double[] kernel) {
        // Calculate radius size
        int radius = (int) Math.floor((double) kernel.length / 2.0);
        // Padded dimension
        int dimOld = grid.length;
        // Calculate final (non padded) dimension
        int dim = dimOld - 2 * radius;

        // Upper and lower limits of non padded (inclusive)
        int lowerLimit = radius;
        int upperLimit = radius + dim - 1;

        // Convolve horizontally
        double[][] intermediate = new double[dimOld][dimOld];

        // Need to convolve every point (including those outside of non-padded area)
        // but only need to add to points within non-padded area
        int x, y, x2, xUpperLimit, initial;
        double val;
        for (x = 0; x < dimOld; x++) {
            for (y = 0; y < dimOld; y++) {
                // for each point (x, y)
                val = grid[x][y];
                // only bother if something there
                if (val != 0) {
                    // need to "apply" convolution from that point to every point in
                    // (max(lowerLimit, x - radius), y) to (min(upperLimit, x + radius), y)
                    xUpperLimit = ((upperLimit < x + radius) ? upperLimit : x + radius) + 1;
                    // Replace Math.max
                    initial = (lowerLimit > x - radius) ? lowerLimit : x - radius;
                    for (x2 = initial; x2 < xUpperLimit; x2++) {
                        // multiplier for x2 = x - radius is kernel[0]
                        // x2 = x + radius is kernel[radius * 2]
                        // so multiplier for x2 in general is kernel[x2 - (x - radius)]
                        intermediate[x2][y] += val * kernel[x2 - (x - radius)];
                    }
                }
            }
        }

        // Convolve vertically
        double[][] outputGrid = new double[dim][dim];

        // Similarly, need to convolve every point, but only add to points within non-padded area
        // However, we are adding to a smaller grid here (previously, was to a grid of same size)
        int y2, yUpperLimit;

        // Don't care about convolving parts in horizontal padding - wont impact inner
        for (x = lowerLimit; x < upperLimit + 1; x++) {
            for (y = 0; y < dimOld; y++) {
                // for each point (x, y)
                val = intermediate[x][y];
                // only bother if something there
                if (val != 0) {
                    // need to "apply" convolution from that point to every point in
                    // (x, max(lowerLimit, y - radius) to (x, min(upperLimit, y + radius))
                    // Dont care about
                    yUpperLimit = ((upperLimit < y + radius) ? upperLimit : y + radius) + 1;
                    // replace math.max
                    initial = (lowerLimit > y - radius) ? lowerLimit : y - radius;
                    for (y2 = initial; y2 < yUpperLimit; y2++) {
                        // Similar logic to above
                        // subtract, as adding to a smaller grid
                        outputGrid[x - radius][y2 - radius] += val * kernel[y2 - (y - radius)];
                    }
                }
            }
        }

        return outputGrid;
    }

    /**
     * Converts a grid of intensity values to a colored Bitmap, using a given color map
     *
     * @param grid     the input grid (assumed to be square)
     * @param colorMap color map (created by generateColorMap)
     * @param max      Maximum intensity value: maps to 100% on gradient
     * @return the colorized grid in Bitmap form, with same dimensions as grid
     */
    static Bitmap colorize(double[][] grid, int[] colorMap, double max) {
        // Maximum color value
        int maxColor = colorMap[colorMap.length - 1];
        // Multiplier to "scale" intensity values with, to map to appropriate color
        double colorMapScaling = (colorMap.length - 1) / max;
        // Dimension of the input grid (and dimension of output bitmap)
        int dim = grid.length;

        int i, j, index, col;
        double val;
        // Array of colors
        int colors[] = new int[dim * dim];
        for (i = 0; i < dim; i++) {
            for (j = 0; j < dim; j++) {
                // [x][y]
                // need to enter each row of x coordinates sequentally (x first)
                // -> [j][i]
                val = grid[j][i];
                index = i * dim + j;
                col = (int) (val * colorMapScaling);

                if ((int) val != 0) {
                    // Make it more resilient: cant go outside colorMap
                    if (col < colorMap.length) colors[index] = colorMap[col];
                    else colors[index] = maxColor;
                } else {
                    colors[index] = Color.TRANSPARENT;
                }
            }
        }

        // Now turn these colors into a bitmap
        Bitmap tile = Bitmap.createBitmap(dim, dim, Bitmap.Config.ARGB_8888);
        // (int[] pixels, int offset, int stride, int x, int y, int width, int height)
        tile.setPixels(colors, 0, dim, 0, 0, dim, dim);
        return tile;
    }

    /**
     * Calculate a reasonable maximum intensity value to map to maximum color intensity
     *
     * @param points    Collection of LatLngs to put into buckets
     * @param bounds    Bucket boundaries
     * @param radius    radius of convolution
     * @param screenDim larger dimension of screen in pixels (for scale)
     * @return Approximate max value
     */
    static double getMaxValue(Collection<WeightedLatLng> points, Bounds bounds, int radius,
                              int screenDim) {
        // Approximate scale as if entire heatmap is on the screen
        // ie scale dimensions to larger of width or height (screenDim)
        double minX = bounds.minX;
        double maxX = bounds.maxX;
        double minY = bounds.minY;
        double maxY = bounds.maxY;
        double boundsDim = (maxX - minX > maxY - minY) ? maxX - minX : maxY - minY;

        // Number of buckets: have diameter sized buckets
        int nBuckets = (int) (screenDim / (2 * radius) + 0.5);
        // Scaling factor to convert width in terms of point distance, to which bucket
        double scale = nBuckets / boundsDim;

        // Make buckets
        // Use a sparse array - use LongSparseArray just in case
        LongSparseArray<LongSparseArray<Double>> buckets = new LongSparseArray<LongSparseArray<Double>>();
        //double[][] buckets = new double[nBuckets][nBuckets];

        // Assign into buckets + find max value as we go along
        double x, y;
        double max = 0;
        for (WeightedLatLng l : points) {
            x = l.getPoint().x;
            y = l.getPoint().y;

            int xBucket = (int) ((x - minX) * scale);
            int yBucket = (int) ((y - minY) * scale);

            // Check if x bucket exists, if not make it
            LongSparseArray<Double> column = buckets.get(xBucket);
            if (column == null) {
                column = new LongSparseArray<Double>();
                buckets.put(xBucket, column);
            }
            // Check if there is already a y value there
            Double value = column.get(yBucket);
            if (value == null) {
                value = 0.0;
            }
            value += l.getIntensity();
            // Yes, do need to update it, despite it being a Double.
            column.put(yBucket, value);

            if (value > max) max = value;
        }

        return max;
    }
}<|MERGE_RESOLUTION|>--- conflicted
+++ resolved
@@ -52,11 +52,7 @@
     /**
      * Default gradient for heatmap.
      */
-<<<<<<< HEAD
     public static final Gradient DEFAULT_GRADIENT = new Gradient(DEFAULT_GRADIENT_COLORS, DEFAULT_GRADIENT_START_POINTS);
-=======
-    public static final Gradient DEFAULT_GRADIENT = new Gradient(DEFAULT_GRADIENT_COLOURS,
-            DEFAULT_GRADIENT_START_POINTS);
 
     /**
      * Tile dimension. Package access - WeightedLatLng
@@ -75,7 +71,6 @@
      * Assumed screen size
      */
     private static final int SCREEN_SIZE = 1280;
->>>>>>> 3babbb30
 
     /**
      * Default (and minimum possible) minimum zoom level at which to calculate maximum intensities
