--- conflicted
+++ resolved
@@ -35,21 +35,12 @@
  * All marker operations (adds and removes) should occur via its collection class. That is, don't
  * add a marker via a collection, then remove it via Marker.remove()
  */
-<<<<<<< HEAD
-public class MarkerManager implements 
-    GoogleMap.OnInfoWindowClickListener, 
-    GoogleMap.OnMarkerClickListener, 
-    GoogleMap.OnMarkerDragListener, 
-    GoogleMap.InfoWindowAdapter {
-    
-=======
 public class MarkerManager implements
         GoogleMap.OnInfoWindowClickListener,
         GoogleMap.OnMarkerClickListener,
         GoogleMap.OnMarkerDragListener,
         GoogleMap.InfoWindowAdapter {
 
->>>>>>> 8fd69a6b
     private final GoogleMap mMap;
 
     private final Map<String, Collection> mNamedCollections = new HashMap<String, Collection>();
