--- conflicted
+++ resolved
@@ -233,12 +233,12 @@
     }
 
     public int getMinClusterSize() {
-		return mMinClusterSize;
-	}
-
-	public void setMinClusterSize(int minClusterSize) {
-		mMinClusterSize = minClusterSize;
-	}
+        return mMinClusterSize;
+    }
+
+    public void setMinClusterSize(int minClusterSize) {
+        mMinClusterSize = minClusterSize;
+    }
 
 	/**
      * ViewModifier ensures only one re-rendering of the view occurs at a time, and schedules
@@ -309,11 +309,7 @@
      * Determine whether the cluster should be rendered as individual markers or a cluster.
      */
     protected boolean shouldRenderAsCluster(Cluster<T> cluster) {
-<<<<<<< HEAD
-        return cluster.getSize() > MIN_CLUSTER_SIZE;
-=======
         return cluster.getSize() > mMinClusterSize;
->>>>>>> e073217b
     }
 
     /**
