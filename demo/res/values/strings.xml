--- conflicted
+++ resolved
@@ -1,17 +1,10 @@
 <?xml version="1.0" encoding="utf-8"?>
 <resources>
     <string name="app_name">Maps Utils Demo</string>
-
-<<<<<<< HEAD
-    <string name="police_stations">Police Stations</string>
-    <string name="red_lights">Red Light Cameras</string>
     <string name="input_text">Looking for...</string>
     <string name="button_send">Go!</string>
-=======
     <string name="police_stations">Police Stations in Melbourne</string>
     <string name="medicare">Medicare Offices</string>
->>>>>>> 3babbb30
-
     <string-array name="heatmaps_datasets_array">
         <item>@string/police_stations</item>
         <item>@string/medicare</item>
